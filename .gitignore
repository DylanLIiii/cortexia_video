.venv
checkpoints/*
<<<<<<< HEAD
data/
=======
data/*
>>>>>>> e69b4af6

# Added by Claude Task Master
# Logs
logs
*.log
npm-debug.log*
yarn-debug.log*
yarn-error.log*
dev-debug.log

# Dependency directories
node_modules/

# Environment variables
.env

# Editor directories and files
.idea
.vscode
*.suo
*.ntvs*
*.njsproj
*.sln
*.sw?
*.pth
*.pt

# data 
sample_data/

# OS specific
.DS_Store

# Task files
tasks.json
tasks/ 

# Created by https://www.toptal.com/developers/gitignore/api/python,linux
# Edit at https://www.toptal.com/developers/gitignore?templates=python,linux

### Linux ###
*~

# temporary files which can be created if a process still has a handle open of a deleted file
.fuse_hidden*

# KDE directory preferences
.directory

# Linux trash folder which might appear on any partition or disk
.Trash-*

# .nfs files are created when an open file is removed but is still being accessed
.nfs*

### Python ###
# Byte-compiled / optimized / DLL files
__pycache__/
*.py[cod]
*$py.class

# C extensions
*.so

# Distribution / packaging
.Python
build/
develop-eggs/
dist/
downloads/
eggs/
.eggs/
lib/
lib64/
parts/
sdist/
var/
wheels/
share/python-wheels/
*.egg-info/
.installed.cfg
*.egg
MANIFEST
output/
sample_data/

# PyInstaller
#  Usually these files are written by a python script from a template
#  before PyInstaller builds the exe, so as to inject date/other infos into it.
*.manifest
*.spec

# Installer logs
pip-log.txt
pip-delete-this-directory.txt

# Unit test / coverage reports
htmlcov/
.tox/
.nox/
.coverage
.coverage.*
.cache
nosetests.xml
coverage.xml
*.cover
*.py,cover
.hypothesis/
.pytest_cache/
cover/

# Translations
*.mo
*.pot

# Django stuff:
*.log
local_settings.py
db.sqlite3
db.sqlite3-journal

# Flask stuff:
instance/
.webassets-cache

# Scrapy stuff:
.scrapy

# Sphinx documentation
docs/_build/

# PyBuilder
.pybuilder/
target/

# Jupyter Notebook
.ipynb_checkpoints

# IPython
profile_default/
ipython_config.py

# pyenv
#   For a library or package, you might want to ignore these files since the code is
#   intended to run in multiple environments; otherwise, check them in:
# .python-version

# pipenv
#   According to pypa/pipenv#598, it is recommended to include Pipfile.lock in version control.
#   However, in case of collaboration, if having platform-specific dependencies or dependencies
#   having no cross-platform support, pipenv may install dependencies that don't work, or not
#   install all needed dependencies.
#Pipfile.lock

# poetry
#   Similar to Pipfile.lock, it is generally recommended to include poetry.lock in version control.
#   This is especially recommended for binary packages to ensure reproducibility, and is more
#   commonly ignored for libraries.
#   https://python-poetry.org/docs/basic-usage/#commit-your-poetrylock-file-to-version-control
#poetry.lock

# pdm
#   Similar to Pipfile.lock, it is generally recommended to include pdm.lock in version control.
#pdm.lock
#   pdm stores project-wide configurations in .pdm.toml, but it is recommended to not include it
#   in version control.
#   https://pdm.fming.dev/#use-with-ide
.pdm.toml

# PEP 582; used by e.g. github.com/David-OConnor/pyflow and github.com/pdm-project/pdm
__pypackages__/

# Celery stuff
celerybeat-schedule
celerybeat.pid

# SageMath parsed files
*.sage.py

# Environments
.env
.venv
env/
venv/
ENV/
env.bak/
venv.bak/

# Spyder project settings
.spyderproject
.spyproject

# Rope project settings
.ropeproject

# mkdocs documentation
/site

# mypy
.mypy_cache/
.dmypy.json
dmypy.json

# Pyre type checker
.pyre/

# pytype static type analyzer
.pytype/

# Cython debug symbols
cython_debug/

# PyCharm
#  JetBrains specific template is maintained in a separate JetBrains.gitignore that can
#  be found at https://github.com/github/gitignore/blob/main/Global/JetBrains.gitignore
#  and can be added to the global gitignore or merged into this file.  For a more nuclear
#  option (not recommended) you can uncomment the following to ignore the entire idea folder.
#.idea/

### Python Patch ###
# Poetry local configuration file - https://python-poetry.org/docs/configuration/#local-configuration
poetry.toml

# ruff
.ruff_cache/

# LSP config files
pyrightconfig.json

# End of https://www.toptal.com/developers/gitignore/api/python,linux
.aider*<|MERGE_RESOLUTION|>--- conflicted
+++ resolved
@@ -1,10 +1,7 @@
 .venv
 checkpoints/*
-<<<<<<< HEAD
 data/
-=======
-data/*
->>>>>>> e69b4af6
+
 
 # Added by Claude Task Master
 # Logs
